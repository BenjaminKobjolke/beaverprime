import random

from nicegui import ui

from .components import build_check_box
from .utils import dummy_days, dummy_records
from .models import Habit, HabitList


HABIT_LIST_RECORD_COUNT = 5


@ui.refreshable
def habit_list_ui():
    if not habits.items:
        ui.label("List is empty.").classes("mx-auto")
        return

    with ui.column().classes("gap-2"):
        # compat card
        row_compat_classes = "pl-4 pr-1 py-0.5"
        compat_card = (
            lambda: ui.card().classes(row_compat_classes).classes("shadow-none")
        )

        # grid: 5 | 2 2 2 2 2
        grid_classes = "w-full gap-0 items-center"
        grid = lambda rows: ui.grid(columns=15, rows=rows).classes(grid_classes)
        left_classes, right_classes = (
            "col-span-5 break-all",
            "col-span-2 justify-self-center px-1.5",
        )

        # header
        with grid(2).classes(row_compat_classes):
            for fmt in ("%a", "%d"):
                ui.label("").classes(left_classes)
                for date in dummy_days(HABIT_LIST_RECORD_COUNT):
                    label = ui.label(str(date.strftime(fmt))).classes(right_classes)
                    label.style("color: #9e9e9e; font-size: 85%; font-weight: 500")

        # body
        for habit in habits.items:
            with compat_card():
                with grid(1):
                    ui.label(habit.name).classes(left_classes)
                    for record in habit.items:
                        checkbox = build_check_box(
                            value=record.done, on_change=habit_list_ui.refresh
                        )
                        checkbox.bind_value(record, "done")
                        checkbox.classes(right_classes)


def main_page():
    with ui.column().classes("max-w-screen-lg"):
        ui.label().bind_text_from(habits, "title").classes("text-semibold text-2xl")
        # ui.separator().props("color=grey-8 ")
        habit_list_ui()
        # add_input = ui.input("New item").classes("mx-12")
        # add_input.on(
        #     "keydown.enter", lambda: (habits.add(add_input.value), add_input.set_value(""))
        # )


<<<<<<< HEAD
with ui.column().classes("justify-items-center"):
    ui.label().bind_text_from(habits, "title").classes("text-semibold text-2xl")
    # ui.separator().props("color=grey-8 ")
    habit_list_ui()

ui.run(dark=True, native=True)
=======
if __name__ == "__main__":
    habits = HabitList("Habits", on_change=habit_list_ui.refresh)
    for name in ["Order pizz", "Running", "Table Tennis", "Clean", "Call mom"]:
        pick = lambda: random.randint(0, 3) == 0
        habit = Habit(name, items=dummy_records(HABIT_LIST_RECORD_COUNT, pick=pick))
        habits.add(habit)

    main_page()
    ui.run(dark=True)
>>>>>>> 5592e6a6
<|MERGE_RESOLUTION|>--- conflicted
+++ resolved
@@ -63,21 +63,11 @@
         # )
 
 
-<<<<<<< HEAD
-with ui.column().classes("justify-items-center"):
-    ui.label().bind_text_from(habits, "title").classes("text-semibold text-2xl")
-    # ui.separator().props("color=grey-8 ")
-    habit_list_ui()
+habits = HabitList("Habits", on_change=habit_list_ui.refresh)
+for name in ["Order pizz", "Running", "Table Tennis", "Clean", "Call mom"]:
+    pick = lambda: random.randint(0, 3) == 0
+    habit = Habit(name, items=dummy_records(HABIT_LIST_RECORD_COUNT, pick=pick))
+    habits.add(habit)
 
-ui.run(dark=True, native=True)
-=======
-if __name__ == "__main__":
-    habits = HabitList("Habits", on_change=habit_list_ui.refresh)
-    for name in ["Order pizz", "Running", "Table Tennis", "Clean", "Call mom"]:
-        pick = lambda: random.randint(0, 3) == 0
-        habit = Habit(name, items=dummy_records(HABIT_LIST_RECORD_COUNT, pick=pick))
-        habits.add(habit)
-
-    main_page()
-    ui.run(dark=True)
->>>>>>> 5592e6a6
+main_page()
+ui.run(dark=True)